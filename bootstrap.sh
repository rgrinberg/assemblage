--- conflicted
+++ resolved
@@ -46,11 +46,5 @@
 $OCAMLFIND ocamlc $OPTS $UPKGS -I $BDIR -linkpkg $CMOS $BDIR/tool.cmo \
     -o $BDIR/assemblage.boot
 
-# Run it on assemblage's assemblage.ml
-<<<<<<< HEAD
-$BDIR/assemblage.boot configure --disable-auto-load -I $BDIR \
-    --enable-warn-error --disable-test --disable-dumpast
-=======
 $BDIR/assemblage.boot setup --disable-auto-load -I $BDIR \
-    --enable-warn-error --disable-test
->>>>>>> 39430a1a
+    --enable-warn-error --disable-test --disable-dumpast