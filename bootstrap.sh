--- conflicted
+++ resolved
@@ -46,11 +46,6 @@
 $OCAMLFIND ocamlc $OPTS $UPKGS -I $BDIR -linkpkg $CMOS $BDIR/tool.cmo \
     -o $BDIR/assemblage.boot
 
-<<<<<<< HEAD
-$BDIR/assemblage.boot setup --disable-auto-load -I $BDIR \
-    --enable-warn-error --disable-test --disable-dumpast
-=======
 # Run it on assemblage's assemblage.ml
 $BDIR/assemblage.boot setup --auto-load=false -I $BDIR \
-    --warn-error=false --test=false
->>>>>>> 04b52254
+    --warn-error=false --test=false --dumpast=false